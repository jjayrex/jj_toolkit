[package]
name = "jj_toolkit"
<<<<<<< HEAD
version = "0.6.1"
=======
version = "0.7.0"
>>>>>>> 30fa4ced
edition = "2024"
build = "build.rs"
authors = ["JJayRex"]

[build-dependencies]
winres = "0.1.12"

[dependencies]
anyhow = "1"
clap = { version = "4", features = ["derive"] }
walkdir = "2"
blake3 = "1"
md-5 = "0.11.0-rc.2"
sha2 = "0.11.0-rc.2"
sha1 = "0.11.0-rc.2"
hex = "0.4"
image = { version = "0.25", default-features = false, features = ["png", "jpeg", "webp", "bmp", "ico", "tiff", "tga", "dds", "pnm"] }
argon2 = "0.6.0-rc.2"
rpassword = "7.4"
rand = "0.10.0-rc.5"
chacha20poly1305 = { version = "0.10", features = ["stream"] }
zeroize = "1.8"
tar = "0.4"
zstd = { version = "0.13", features = ["zstdmt"] }
lz4_flex = "0.11"
brotli2 = "0.3"
ed25519-dalek = { version = "2.2", features = ["pkcs8", "rand_core"] }
rsa = { version = "0.9"}
p256 = { version = "0.13", features = ["pkcs8"] }
pkcs8 = { version = "0.10", features = ["pem"] }
ssh-key = { version = "0.6", features = ["ed25519", "rsa", "p256"] }
rand_core_new = {package = "rand_core", version = "0.10.0-rc.2"}
rand_core_old = {package = "rand_core", version = "0.6.4" }

[profile.release]
opt-level = 3
lto = "thin"
codegen-units = 1<|MERGE_RESOLUTION|>--- conflicted
+++ resolved
@@ -1,10 +1,6 @@
 [package]
 name = "jj_toolkit"
-<<<<<<< HEAD
-version = "0.6.1"
-=======
-version = "0.7.0"
->>>>>>> 30fa4ced
+version = "0.7.1"
 edition = "2024"
 build = "build.rs"
 authors = ["JJayRex"]
